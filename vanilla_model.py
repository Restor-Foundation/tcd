import argparse
import configparser
import json
import os
import sys
import time
import warnings
from ctypes import cast
from pathlib import Path

import matplotlib.pyplot as plt
import numpy as np
import pandas as pd
import plotly.express as px
import seaborn as sns
import torch
import torchgeo
<<<<<<< HEAD
import yaml
from decouple import config
from PIL import Image
from pytorch_lightning import Trainer
=======
from torchgeo.datasets.utils import unbind_samples

import yaml
from decouple import config
from PIL import Image
from pytorch_lightning import Trainer, LightningDataModule
>>>>>>> d9622b50
from pytorch_lightning.callbacks import EarlyStopping, ModelCheckpoint
from pytorch_lightning.cli import LightningCLI
from pytorch_lightning.loggers import CSVLogger, WandbLogger
from torch.utils.data import DataLoader, Dataset
from torchgeo.trainers import SemanticSegmentationTask
from torchmetrics import (
    Accuracy,
    ConfusionMatrix,
    F1Score,
    JaccardIndex,
    MetricCollection,
    Precision,
    Recall,
)

import wandb

# TODO fix warnings
warnings.filterwarnings("ignore")

DATA_DIR = config("DATA_DIR")
LOG_DIR = config("LOG_DIR")
REPO_DIR = config("REPO_DIR")



# if the imports throw OMP error #15, try $ conda install nomkl
# or, as an unsafe quick fix like above, import os; os.environ['KMP_DUPLICATE_LIB_OK']='True';

# collect data and create dataset
class ImageDataset(Dataset):
    def __init__(self, setname, transform=None, target_transform=None):

        self.data_dir = DATA_DIR
        self.setname = setname
        assert setname in ["train", "test", "val"]

        with open(self.data_dir + setname + "_20221010.json", "r") as file:
            self.metadata = json.load(file)

        self.transform = transform
        self.target_transform = target_transform

    def __len__(self):
        return len(list(self.metadata.items())[2][1])

    def __getitem__(self, idx):
        img_name = self.metadata['images'][idx]["file_name"]
        img_path = os.path.join(self.data_dir, "images", img_name)
        try:
            image = torch.Tensor(np.array(Image.open(img_path)))
        except:
            return None
        image = torch.permute(image, (2, 0, 1))

        mask = np.load(
            self.data_dir + "masks/" + self.setname + "_mask_" + str(idx) + ".npz"
        )["arr_0"].astype(int)

        if self.transform:
            image = self.transform(image)
        if self.target_transform:
            mask = self.target_transform(mask)
        return {"image": image, "mask": mask}


<<<<<<< HEAD
=======
class TreeDataModule(LightningDataModule):
    def __init__(self, conf, data_frac=1.0):
        super().__init__()
        self.conf = conf
        self.data_frac = data_frac
    def prepare_data(self) -> None:
        self.train_data, self.val_data, self.test_data = ImageDataset("train"), ImageDataset("val"), ImageDataset("test")

    def train_dataloader(self):
        return get_dataloaders(self.conf, self.train_data, data_frac=self.data_frac)[0]
    def val_dataloader(self):
        return get_dataloaders(self.conf, self.val_data, data_frac=self.data_frac)[0]
    def test_dataloader(self):
        return get_dataloaders(self.conf, self.test_data, data_frac=self.data_frac)[0]

    def plot(self, sample):
        img, mask, pred = sample['image'], sample['mask'], sample['prediction']
        # pred_mask = pred.argmax(axis=0)
        WBMASK = wb_mask(img.cpu().numpy().transpose(1, 2, 0), pred.cpu().numpy(), mask.cpu().numpy())
        return WBMASK

>>>>>>> d9622b50
def collate_fn(batch):
    batch = list(filter(lambda x: x is not None, batch))
    return torch.utils.data.dataloader.default_collate(batch)


class SemanticSegmentationTaskPlus(SemanticSegmentationTask):
    def __init__(self, *args, **kwargs):
        super().__init__(*args, **kwargs)

        self.train_metrics = MetricCollection(
            [
                Accuracy(
                    num_classes=self.hyperparams["num_classes"],
                    ignore_index=self.ignore_index,
                    mdmc_average="global",
                ),
                JaccardIndex(
                    num_classes=self.hyperparams["num_classes"],
                    ignore_index=self.ignore_index,
                ),
                Precision(
                    num_classes=self.hyperparams["num_classes"],
                    ignore_index=self.ignore_index,
                    mdmc_average="global",
                ),
                Recall(
                    num_classes=self.hyperparams["num_classes"],
                    ignore_index=self.ignore_index,
                    mdmc_average="global",
                ),
                F1Score(
                    num_classes=self.hyperparams["num_classes"],
                    ignore_index=self.ignore_index,
                    mdmc_average="global",
                ),
                ConfusionMatrix(
                    num_classes=self.hyperparams["num_classes"],
                    ignore_index=self.ignore_index,
                ),
            ],
            prefix="train_",
        )
        self.val_metrics = self.train_metrics.clone(prefix="val_")
        self.test_metrics = self.train_metrics.clone(prefix="test_")

<<<<<<< HEAD
=======
    def validation_step(self, *args, **kwargs) -> None:
        """Compute validation loss and log example predictions.

        Args:
            batch: the output of your DataLoader
            batch_idx: the index of this batch
        """
        batch = args[0]
        batch_idx = args[1]
        x = batch["image"]
        y = batch["mask"]
        y_hat = self.forward(x)
        y_hat_hard = y_hat.argmax(dim=1)

        loss = self.loss(y_hat, y)

        self.log("val_loss", loss, on_step=False, on_epoch=True)
        self.val_metrics(y_hat_hard, y)

        if batch_idx < 10:
            try:
                datamodule = self.trainer.datamodule  # type: ignore[attr-defined]
                batch["prediction"] = y_hat_hard
                for key in ["image", "mask", "prediction"]:
                    batch[key] = batch[key].cpu()
                sample = unbind_samples(batch)[0]
                fig = datamodule.plot(sample)
                summary_writer = self.logger.experiment  # type: ignore[union-attr]
                summary_writer.log({'predictions': fig})
            except AttributeError:
                pass

>>>>>>> d9622b50
    def training_epoch_end(self, outputs):
        """Logs epoch level training metrics.

        Args:
            outputs: list of items returned by training_step
        """
        computed = self.train_metrics.compute()
        conf_mat = computed["train_ConfusionMatrix"].cpu().numpy()
        conf_mat = (conf_mat / np.sum(conf_mat)) * 100
        df_cm = pd.DataFrame(
            conf_mat,
            index=range(self.hyperparams["num_classes"]),
            columns=range(self.hyperparams["num_classes"]),
        )
        new_metrics = {
            k: computed[k] for k in set(list(computed)) - set(["train_ConfusionMatrix"])
        }
        fig = px.imshow(conf_mat, text_auto=".2f")
        wandb.log({"train_ConfusionMatrix": wandb.Table(dataframe=df_cm)})
        wandb.log({"train_cm": fig})
        self.log_dict(new_metrics)
        self.train_metrics.reset()

    def validation_epoch_end(self, outputs):
        """Logs epoch level validation metrics.

        Args:
            outputs: list of items returned by validation_step
        """
        computed = self.val_metrics.compute()
        conf_mat = computed["val_ConfusionMatrix"].cpu().numpy()
        conf_mat = (conf_mat / np.sum(conf_mat)) * 100
        df_cm = pd.DataFrame(
            conf_mat,
            index=range(self.hyperparams["num_classes"]),
            columns=range(self.hyperparams["num_classes"]),
        )
        new_metrics = {
            k: computed[k] for k in set(list(computed)) - set(["val_ConfusionMatrix"])
        }
        fig = px.imshow(conf_mat, text_auto=".2f")
        wandb.log({"val_ConfusionMatrix": wandb.Table(dataframe=df_cm)})
        wandb.log({"val_cm": fig})
        self.log_dict(new_metrics)
        self.val_metrics.reset()

    def test_epoch_end(self, outputs):
        """Logs epoch level test metrics.

        Args:
            outputs: list of items returned by test_step
        """
        computed = self.test_metrics.compute()
        conf_mat = computed["test_ConfusionMatrix"].cpu().numpy()
        conf_mat = (conf_mat / np.sum(conf_mat)) * 100
        df_cm = pd.DataFrame(
            conf_mat,
            index=range(self.hyperparams["num_classes"]),
            columns=range(self.hyperparams["num_classes"]),
        )
        new_metrics = {
            k: computed[k] for k in set(list(computed)) - set(["test_ConfusionMatrix"])
        }
        fig = px.imshow(conf_mat, text_auto=".2f")
        wandb.log({"test_ConfusionMatrix": wandb.Table(dataframe=df_cm)})
        wandb.log({"test_cm": fig})
        self.log_dict(new_metrics)
        self.test_metrics.reset()


<<<<<<< HEAD
=======


>>>>>>> d9622b50
def get_dataloaders(conf, *datasets, data_frac=1.0):
    if data_frac != 1.0:
        datasets = [
            torch.utils.data.Subset(dataset, np.random.choice(len(dataset), int(len(dataset) * data_frac), replace=False))
            for dataset in datasets
        ]

    return [
        DataLoader(
            dataset,
            batch_size=int(conf["datamodule"]["batch_size"]),
            shuffle=True,
            num_workers=int(conf["datamodule"]["num_workers"]),
            collate_fn=collate_fn,
        )
        for dataset in datasets
    ]

try:
    conf = configparser.ConfigParser()
    conf.read("conf.yaml")
except Exception as e:
    pass  # no conf

<<<<<<< HEAD
=======

segmentation_classes = [
    'no tree', 'tree'
]

def labels():
  l = {}
  for i, label in enumerate(segmentation_classes):
    l[i] = label
  return l

def wb_mask(bg_img, pred_mask, true_mask):
  return wandb.Image(bg_img, masks={
    "prediction" : {"mask_data" : pred_mask, "class_labels" : labels()},
    "ground truth" : {"mask_data" : true_mask, "class_labels" : labels()}})

>>>>>>> d9622b50
if __name__ == "__main__":

    parser = argparse.ArgumentParser()
    parser.add_argument(
        "--conf",
        type=str,
        nargs="?",
        const=True,
        default="conf.yaml",
        help="Choose config file for setup",
    )
    args = parser.parse_args()

    conf = configparser.ConfigParser()
    conf.read(args.conf)

    if conf["experiment"]["setup"] == "True":
        from utils import clean_data

    wandb.init(entity="dsl-ethz-restor", project="vanilla-model-more-metrics")

    # create datasets
    setname = "train"
    train_data = ImageDataset(setname)
    setname = "val"
    val_data = ImageDataset(setname)
    setname = "test"
    test_data = ImageDataset(setname)

    # these need to removed, they are only here for testing end-of-epoch things
    # train_data = torch.utils.data.Subset(train_data, np.random.choice(len(train_data), 100, replace=False))
    # val_data = torch.utils.data.Subset(val_data, np.random.choice(len(val_data), 100, replace=False))
    # test_data = torch.utils.data.Subset(test_data, np.random.choice(len(test_data), 100, replace=False))

    # DataLoader
<<<<<<< HEAD
    train_dataloader, val_dataloader, test_dataloader = get_dataloaders(conf, train_data, val_data, test_data)

    log_dir = LOG_DIR + time.strftime("%Y%m%d-%H%M%S")
=======
    train_dataloader = DataLoader(train_data, batch_size=int(conf['datamodule']['batch_size']), 
                                  shuffle=True, num_workers=int(conf['datamodule']['num_workers']),collate_fn=collate_fn)
    val_dataloader = DataLoader(val_data, batch_size=int(conf['datamodule']['batch_size']), 
                                shuffle=False, num_workers=int(conf['datamodule']['num_workers']),collate_fn=collate_fn)
    test_dataloader = DataLoader(test_data, batch_size=int(conf['datamodule']['batch_size']), 
                                 shuffle=False, num_workers=int(conf['datamodule']['num_workers']),collate_fn=collate_fn)
    
>>>>>>> d9622b50

    # checkpoints and loggers
    checkpoint_callback = ModelCheckpoint(
        monitor="val_loss",
<<<<<<< HEAD
        dirpath=log_dir + "/checkpoints",
=======
        dirpath=LOG_DIR + "/checkpoints",
>>>>>>> d9622b50
        save_top_k=1,
        save_last=True,
    )
    early_stopping_callback = EarlyStopping(
        monitor="val_loss", min_delta=0.00, patience=10
    )
<<<<<<< HEAD
    csv_logger = CSVLogger(save_dir=log_dir, name="logs")
=======
    csv_logger = CSVLogger(save_dir=LOG_DIR, name="logs")
>>>>>>> d9622b50
    wandb_logger = WandbLogger(project="vanilla-model-more-metrics", log_model="all")

    # task
    task = SemanticSegmentationTaskPlus(
        segmentation_model=conf["model"]["segmentation_model"],
        encoder_name=conf["model"]["backbone"],
        encoder_weights="imagenet" if conf["model"]["pretrained"] == "True" else "None",
        in_channels=int(conf["model"]["in_channels"]),
        num_classes=int(conf["model"]["num_classes"]),
        loss=conf["model"]["loss"],
        ignore_index=None,
        learning_rate=float(conf["model"]["learning_rate"]),
        learning_rate_schedule_patience=int(
            conf["model"]["learning_rate_schedule_patience"]
        ),
    )

    # trainer
    trainer = Trainer(
        callbacks=[checkpoint_callback, early_stopping_callback],
        logger=[csv_logger, wandb_logger],
<<<<<<< HEAD
        default_root_dir=log_dir,
=======
        default_root_dir=LOG_DIR,
>>>>>>> d9622b50
        accelerator="gpu",
        max_epochs=int(conf["trainer"]["max_epochs"]),
        max_time="00:23:50:00",
    )

    trainer.fit(task, train_dataloader, val_dataloader)

    trainer.test(model=task, dataloaders=test_dataloader)

    wandb.finish()<|MERGE_RESOLUTION|>--- conflicted
+++ resolved
@@ -14,20 +14,15 @@
 import plotly.express as px
 import seaborn as sns
 import torch
+from torch.utils.data import DataLoader, Dataset
+
 import torchgeo
-<<<<<<< HEAD
-import yaml
-from decouple import config
-from PIL import Image
-from pytorch_lightning import Trainer
-=======
 from torchgeo.datasets.utils import unbind_samples
 
 import yaml
 from decouple import config
 from PIL import Image
 from pytorch_lightning import Trainer, LightningDataModule
->>>>>>> d9622b50
 from pytorch_lightning.callbacks import EarlyStopping, ModelCheckpoint
 from pytorch_lightning.cli import LightningCLI
 from pytorch_lightning.loggers import CSVLogger, WandbLogger
@@ -94,8 +89,6 @@
         return {"image": image, "mask": mask}
 
 
-<<<<<<< HEAD
-=======
 class TreeDataModule(LightningDataModule):
     def __init__(self, conf, data_frac=1.0):
         super().__init__()
@@ -117,7 +110,6 @@
         WBMASK = wb_mask(img.cpu().numpy().transpose(1, 2, 0), pred.cpu().numpy(), mask.cpu().numpy())
         return WBMASK
 
->>>>>>> d9622b50
 def collate_fn(batch):
     batch = list(filter(lambda x: x is not None, batch))
     return torch.utils.data.dataloader.default_collate(batch)
@@ -163,8 +155,6 @@
         self.val_metrics = self.train_metrics.clone(prefix="val_")
         self.test_metrics = self.train_metrics.clone(prefix="test_")
 
-<<<<<<< HEAD
-=======
     def validation_step(self, *args, **kwargs) -> None:
         """Compute validation loss and log example predictions.
 
@@ -197,7 +187,6 @@
             except AttributeError:
                 pass
 
->>>>>>> d9622b50
     def training_epoch_end(self, outputs):
         """Logs epoch level training metrics.
 
@@ -268,11 +257,8 @@
         self.test_metrics.reset()
 
 
-<<<<<<< HEAD
-=======
-
-
->>>>>>> d9622b50
+
+
 def get_dataloaders(conf, *datasets, data_frac=1.0):
     if data_frac != 1.0:
         datasets = [
@@ -297,8 +283,6 @@
 except Exception as e:
     pass  # no conf
 
-<<<<<<< HEAD
-=======
 
 segmentation_classes = [
     'no tree', 'tree'
@@ -315,7 +299,6 @@
     "prediction" : {"mask_data" : pred_mask, "class_labels" : labels()},
     "ground truth" : {"mask_data" : true_mask, "class_labels" : labels()}})
 
->>>>>>> d9622b50
 if __name__ == "__main__":
 
     parser = argparse.ArgumentParser()
@@ -345,17 +328,7 @@
     setname = "test"
     test_data = ImageDataset(setname)
 
-    # these need to removed, they are only here for testing end-of-epoch things
-    # train_data = torch.utils.data.Subset(train_data, np.random.choice(len(train_data), 100, replace=False))
-    # val_data = torch.utils.data.Subset(val_data, np.random.choice(len(val_data), 100, replace=False))
-    # test_data = torch.utils.data.Subset(test_data, np.random.choice(len(test_data), 100, replace=False))
-
     # DataLoader
-<<<<<<< HEAD
-    train_dataloader, val_dataloader, test_dataloader = get_dataloaders(conf, train_data, val_data, test_data)
-
-    log_dir = LOG_DIR + time.strftime("%Y%m%d-%H%M%S")
-=======
     train_dataloader = DataLoader(train_data, batch_size=int(conf['datamodule']['batch_size']), 
                                   shuffle=True, num_workers=int(conf['datamodule']['num_workers']),collate_fn=collate_fn)
     val_dataloader = DataLoader(val_data, batch_size=int(conf['datamodule']['batch_size']), 
@@ -363,27 +336,18 @@
     test_dataloader = DataLoader(test_data, batch_size=int(conf['datamodule']['batch_size']), 
                                  shuffle=False, num_workers=int(conf['datamodule']['num_workers']),collate_fn=collate_fn)
     
->>>>>>> d9622b50
 
     # checkpoints and loggers
     checkpoint_callback = ModelCheckpoint(
         monitor="val_loss",
-<<<<<<< HEAD
-        dirpath=log_dir + "/checkpoints",
-=======
         dirpath=LOG_DIR + "/checkpoints",
->>>>>>> d9622b50
         save_top_k=1,
         save_last=True,
     )
     early_stopping_callback = EarlyStopping(
         monitor="val_loss", min_delta=0.00, patience=10
     )
-<<<<<<< HEAD
-    csv_logger = CSVLogger(save_dir=log_dir, name="logs")
-=======
     csv_logger = CSVLogger(save_dir=LOG_DIR, name="logs")
->>>>>>> d9622b50
     wandb_logger = WandbLogger(project="vanilla-model-more-metrics", log_model="all")
 
     # task
@@ -405,18 +369,13 @@
     trainer = Trainer(
         callbacks=[checkpoint_callback, early_stopping_callback],
         logger=[csv_logger, wandb_logger],
-<<<<<<< HEAD
-        default_root_dir=log_dir,
-=======
         default_root_dir=LOG_DIR,
->>>>>>> d9622b50
         accelerator="gpu",
         max_epochs=int(conf["trainer"]["max_epochs"]),
         max_time="00:23:50:00",
     )
 
-    trainer.fit(task, train_dataloader, val_dataloader)
-
-    trainer.test(model=task, dataloaders=test_dataloader)
-
-    wandb.finish()+    trainer = Trainer(accelerator="gpu", max_epochs=int(conf['trainer']['max_epochs']), max_time="00:23:50:00") 
+    trainer.fit(task, train_dataloader, val_dataloader)   
+    
+    trainer.test(model = task, dataloaders=test_dataloader)   