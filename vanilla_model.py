--- conflicted
+++ resolved
@@ -578,15 +578,11 @@
     # Setting a short patience of ~O(10) might trigger premature stopping due to a "lucky" batch.
     stopping_patience = int(conf["trainer"]["early_stopping_patience"])
     early_stopping_callback = EarlyStopping(
-<<<<<<< HEAD
-        monitor="val_f1_tree", min_delta=0.00, patience=20
-=======
         monitor="val_f1score_tree",
         min_delta=0.00,
         patience=stopping_patience,
         check_finite=True,
         mode="max",
->>>>>>> fe3a0919
     )
 
     csv_logger = CSVLogger(save_dir=log_dir, name="logs")
