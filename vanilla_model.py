import argparse
import configparser
import json
import string

import yaml
import os
import sys
import time
import warnings
from ctypes import cast
from pathlib import Path

import matplotlib.pyplot as plt
import numpy as np
import pandas as pd
import plotly.express as px
import seaborn as sns
import torch
import torchgeo
import torchvision
import yaml
from decouple import config
from PIL import Image
from pytorch_lightning import LightningDataModule, Trainer
from pytorch_lightning.callbacks import EarlyStopping, ModelCheckpoint
from pytorch_lightning.cli import LightningCLI
from pytorch_lightning.loggers import CSVLogger, WandbLogger
from torch.utils.data import DataLoader, Dataset
from torchgeo.datasets.utils import unbind_samples
from torchgeo.trainers import SemanticSegmentationTask
from torchmetrics import (
    Accuracy,
    ConfusionMatrix,
    F1Score,
    JaccardIndex,
    MetricCollection,
    Precision,
    Recall,
)
from torchvision.utils import draw_segmentation_masks

import wandb
from utils import downsample

# TODO fix warnings
warnings.filterwarnings("ignore")

DATA_DIR = config("DATA_DIR")
LOG_DIR = config("LOG_DIR")
REPO_DIR = config("REPO_DIR")

parser = argparse.ArgumentParser()
parser.add_argument(
    "--conf",
    type=str,
    nargs="?",
    const=True,
    default="conf.yaml",
    help="Choose config file for setup",
)
parser.add_argument(
    "--backbone", type=str, default='resnet18', help="backbone structure"
)
parser.add_argument(
    "--loss", type=str, default='focal', help="loss of the model"
)
parser.add_argument(
    "--segmentation_model", type=str, default='unet', help="segmentation model"
)

parser.add_argument("--segmentation_model", type=str, default=None)
parser.add_argument("--loss", type=str, default=None)
parser.add_argument("--backbone", type=str, default=None)
parser.add_argument("--learning_rate", type=float, default=None)
parser.add_argument("--optimizer", type=str, default=None)
parser.add_argument("--factor", type=int, default=None)

args = parser.parse_args()
conf = configparser.ConfigParser()
conf.read(args.conf)

if args.factor:
    FACTOR = args.factor
else:
    FACTOR = int(conf["experiment"]["factor"])

if conf["experiment"]["setup"] == "True":
    from utils import clean_data

if FACTOR != 1:
    if not os.path.exists(
        f"{DATA_DIR}images/downsampled_images/sampling_factor_{FACTOR}"
    ):
        downsample.sampler(int(FACTOR))

# sweep: hyperparameter tuning
<<<<<<< HEAD
project_name=conf["wandb"]["project_name"]
if conf["experiment"]["sweep"] == "True":
    project_name="vanilla-model-sweep-runs"
    sweep_file = "conf_sweep.yaml" 
    with open(sweep_file, "r") as fp:
      conf_sweep = yaml.safe_load(fp)

    sweep_configuration = {
    'method': 'grid',
    'name': 'vanilla-model-sweep-runs',
    'program': 'vanilla_model.py',
    'metric': {
        'goal': 'minimize',
        'name': 'loss'
    },
    'parameters': {
        'loss': conf_sweep['parameters']['loss'],
        'segmentation_model': conf_sweep['parameters']['segmentation_model'],
        'backbone': conf_sweep['parameters']['backbone']
        }
    }
   
    sweep_id = wandb.sweep(sweep=sweep_configuration, project=project_name)
    #wandb.agent(sweep_id=sweep_id)  # function= , count= ,
=======
"""
Ignore for now, do this via CLI

if conf["experiment"]["sweep"] == "True":
    sweep_file = "conf_sweep.yaml"
    with open(sweep_file, "r") as fp:
        conf_sweep = yaml.safe_load(fp)
    sweep_id = wandb.sweep(sweep=conf_sweep, project="vanilla-model-sweep-runs")
    wandb.agent(sweep_id=sweep_id)  # function= , count= ,
"""
>>>>>>> 988e72a4

# if the imports throw OMP error #15, try $ conda install nomkl
# or, as an unsafe quick fix like above, import os; os.environ['KMP_DUPLICATE_LIB_OK']='True';

# collect data and create dataset
class ImageDataset(Dataset):
    def __init__(self, setname, transform=None, target_transform=None):

        self.data_dir = DATA_DIR
        self.setname = setname
        assert setname in ["train", "test", "val"]

        with open(self.data_dir + setname + "_20221010.json", "r") as file:
            self.metadata = json.load(file)

        self.transform = transform
        self.target_transform = target_transform

    def __len__(self):
        return len(self.metadata["images"])

    def __getitem__(self, idx):
        annotation = self.metadata["images"][idx]

        img_name = annotation["file_name"]
        coco_idx = annotation["id"]

        if FACTOR == 1:
            img_path = os.path.join(self.data_dir, "images", img_name)
            mask = np.load(
                os.path.join(
                    self.data_dir, "masks", f"{self.setname}_mask_{coco_idx}.npz"
                )
            )["arr_0"].astype(int)
        else:
            img_path = os.path.join(
                self.data_dir,
                "downsampled_images",
                f"sampling_factor_{FACTOR}/{img_name}",
            )

            mask = np.load(
                os.path.join(
                    self.data_dir,
                    "downsampled_masks",
                    f"sampling_factor_{FACTOR}",
                    f"{self.setname}_mask_{coco_idx}.npz",
                )
            )["arr_0"].astype(int)
        try:
            image = torch.Tensor(np.array(Image.open(img_path)))
        except:
            return None
        image = torch.permute(image, (2, 0, 1))

        if self.transform:
            image = self.transform(image)
        if self.target_transform:
            mask = self.target_transform(mask)
        return {"image": image, "mask": mask}


class TreeDataModule(LightningDataModule):
    def __init__(self, conf, data_frac=1.0):
        super().__init__()
        self.conf = conf
        self.data_frac = data_frac

    def prepare_data(self) -> None:
        self.train_data, self.val_data, self.test_data = (
            ImageDataset("train"),
            ImageDataset("val"),
            ImageDataset("test"),
        )

    def train_dataloader(self):
        return get_dataloaders(self.conf, self.train_data, data_frac=self.data_frac)[0]

    def val_dataloader(self):
        return get_dataloaders(self.conf, self.val_data, data_frac=self.data_frac)[0]

    def test_dataloader(self):
        return get_dataloaders(self.conf, self.test_data, data_frac=self.data_frac)[0]


def collate_fn(batch):
    batch = list(filter(lambda x: x is not None, batch))
    return torch.utils.data.dataloader.default_collate(batch)


class SemanticSegmentationTaskPlus(SemanticSegmentationTask):
    def __init__(self, *args, **kwargs):
        super().__init__(*args, **kwargs)

        self.train_metrics = MetricCollection(
            [
                Accuracy(
                    num_classes=self.hyperparams["num_classes"],
                    ignore_index=self.ignore_index,
                    mdmc_average="global",
                ),
                JaccardIndex(
                    num_classes=self.hyperparams["num_classes"],
                    ignore_index=self.ignore_index,
                ),
                Precision(
                    num_classes=self.hyperparams["num_classes"],
                    ignore_index=self.ignore_index,
                    mdmc_average="global",
                ),
                Recall(
                    num_classes=self.hyperparams["num_classes"],
                    ignore_index=self.ignore_index,
                    mdmc_average="global",
                ),
                F1Score(
                    num_classes=self.hyperparams["num_classes"],
                    ignore_index=self.ignore_index,
                    mdmc_average="global",
                ),
                ConfusionMatrix(
                    num_classes=self.hyperparams["num_classes"],
                    ignore_index=self.ignore_index,
                ),
            ],
            prefix="train_",
        )
        self.val_metrics = self.train_metrics.clone(prefix="val_")
        self.test_metrics = self.train_metrics.clone(prefix="test_")

    def log_image(self, image, key, caption=""):
        images = wandb.Image(image, caption)
        wandb.log({key: images})

    def validation_step(self, *args, **kwargs) -> None:
        """Compute validation loss and log example predictions.

        Args:
            batch: the output of your DataLoader
            batch_idx: the index of this batch
        """
        batch = args[0]
        batch_idx = args[1]
        x = batch["image"]
        y = batch["mask"]
        y_hat = self.forward(x)
        y_hat_hard = y_hat.argmax(dim=1)

        loss = self.loss(y_hat, y)

        self.log("val_loss", loss, on_step=False, on_epoch=True)
        self.val_metrics(y_hat_hard, y)

        if batch_idx < 10:
            try:
                datamodule = self.trainer.datamodule
                batch["prediction"] = y_hat_hard
                for key in ["image", "mask", "prediction"]:
                    batch[key] = batch[key].cpu()
                images = {
                    "image": batch["image"][0],
                    "masked": draw_segmentation_masks(
                        batch["image"][0].type(torch.uint8),
                        batch["mask"][0].type(torch.bool),
                        alpha=0.5,
                        colors="red",
                    ),
                    "prediction": draw_segmentation_masks(
                        batch["image"][0].type(torch.uint8),
                        batch["prediction"][0].type(torch.bool),
                        alpha=0.5,
                        colors="red",
                    ),
                }
                resize = torchvision.transforms.Resize(512)
                image_grid = torchvision.utils.make_grid(
                    [resize(value.float()) for key, value in images.items()],
                    value_range=(0, 255),
                    normalize=True,
                )
                self.log_image(
                    image_grid,
                    key="val_examples (original/groud truth/prediction)",
                    caption="Sample validation images",
                )
                wandb.log(
                    {
                        "pr": wandb.plot.pr_curve(
                            torch.reshape(batch["mask"][0], (-1,)),
                            torch.reshape(
                                y_hat[0].cpu(), (-1, self.hyperparams["num_classes"])
                            ),
                            labels=None,
                            classes_to_plot=None,
                        )
                    }
                )
            except AttributeError:
                pass

    def test_step(self, *args, **kwargs) -> None:
        """Compute test loss.

        Args:
            batch: the output of your DataLoader
        """
        batch = args[0]
        x = batch["image"]
        y = batch["mask"]
        y_hat = self.forward(x)
        y_hat_hard = y_hat.argmax(dim=1)

        loss = self.loss(y_hat, y)

        # by default, the test and validation steps only log per *epoch*
        self.log("test_loss", loss, on_step=False, on_epoch=True)
        self.test_metrics(y_hat_hard, y)

        try:
            datamodule = self.trainer.datamodule
            batch["prediction"] = y_hat_hard
            for key in ["image", "mask", "prediction"]:
                batch[key] = batch[key].cpu()
            images = {
                "image": batch["image"][0],
                "masked": draw_segmentation_masks(
                    batch["image"][0].type(torch.uint8),
                    batch["mask"][0].type(torch.bool),
                    alpha=0.5,
                    colors="red",
                ),
                "prediction": draw_segmentation_masks(
                    batch["image"][0].type(torch.uint8),
                    batch["prediction"][0].type(torch.bool),
                    alpha=0.5,
                    colors="red",
                ),
            }
            resize = torchvision.transforms.Resize(512)
            image_grid = torchvision.utils.make_grid(
                [resize(value.float()) for key, value in images.items()],
                value_range=(0, 255),
                normalize=True,
            )
            self.log_image(
                image_grid,
                key="test_examples (original/groud truth/prediction)",
                caption="Sample test images",
            )
        except AttributeError:
            pass

    def training_epoch_end(self, outputs):
        """Logs epoch level training metrics.

        Args:
            outputs: list of items returned by training_step
        """
        computed = self.train_metrics.compute()
        conf_mat = computed["train_ConfusionMatrix"].cpu().numpy()
        conf_mat = (conf_mat / np.sum(conf_mat)) * 100
        new_metrics = {
            k: computed[k] for k in set(list(computed)) - set(["train_ConfusionMatrix"])
        }
        cm = px.imshow(conf_mat, text_auto=".2f")
        wandb.log({"train_confusion_matrix": cm})
        self.log_dict(new_metrics)
        self.train_metrics.reset()

    def validation_epoch_end(self, outputs):
        """Logs epoch level validation metrics.

        Args:
            outputs: list of items returned by validation_step
        """
        computed = self.val_metrics.compute()
        conf_mat = computed["val_ConfusionMatrix"].cpu().numpy()
        conf_mat = (conf_mat / np.sum(conf_mat)) * 100
        new_metrics = {
            k: computed[k] for k in set(list(computed)) - set(["val_ConfusionMatrix"])
        }
        cm = px.imshow(conf_mat, text_auto=".2f")
        wandb.log({"val_confusion_matrix": cm})
        self.log_dict(new_metrics)
        self.val_metrics.reset()

    def test_epoch_end(self, outputs):
        """Logs epoch level test metrics.

        Args:
            outputs: list of items returned by test_step
        """
        computed = self.test_metrics.compute()
        conf_mat = computed["test_ConfusionMatrix"].cpu().numpy()
        conf_mat = (conf_mat / np.sum(conf_mat)) * 100
        new_metrics = {
            k: computed[k] for k in set(list(computed)) - set(["test_ConfusionMatrix"])
        }
        fig = px.imshow(conf_mat, text_auto=".2f")
        wandb.log({"test_confusion_matrix": fig})
        self.log_dict(new_metrics)
        self.test_metrics.reset()


def get_dataloaders(conf, *datasets, data_frac=1.0):
    if data_frac != 1.0:
        datasets = [
            torch.utils.data.Subset(
                dataset,
                np.random.choice(
                    len(dataset), int(len(dataset) * data_frac), replace=False
                ),
            )
            for dataset in datasets
        ]

    return [
        DataLoader(
            dataset,
            batch_size=int(conf["datamodule"]["batch_size"]),
            shuffle=True,
            num_workers=int(conf["datamodule"]["num_workers"]),
            collate_fn=collate_fn,
        )
        for dataset in datasets
    ]


if __name__ == "__main__":
<<<<<<< HEAD
    
      
    wandb.init(config=conf["model"], entity="dsl-ethz-restor", project=conf["wandb"]["project_name"])
    if conf["experiment"]["sweep"] == "True":
        wandb.agent(sweep_id=sweep_id,count=5)
        wandb.log(sweep_configuration)
      
=======

    wandb.init(entity="dsl-ethz-restor", project="vanilla-model-sweep-runs")

    if args.segmentation_model is not None:
        conf["model"]["segmentation_model"] = args.segmentation_model

    if args.loss is not None:
        conf["model"]["loss"] = args.loss

    if args.backbone is not None:
        conf["model"]["backbone"] = args.backbone

>>>>>>> 988e72a4
    # load data
    data_module = TreeDataModule(conf)

    log_dir = os.path.join(LOG_DIR, time.strftime("%Y%m%d-%H%M%S"))
    os.makedirs(log_dir, exist_ok=True)

    # checkpoints and loggers
    checkpoint_callback = ModelCheckpoint(
        monitor="val_loss",
        dirpath=log_dir + "/checkpoints",
        save_top_k=1,
        save_last=True,
    )
    early_stopping_callback = EarlyStopping(
        monitor="val_loss", min_delta=0.00, patience=10
    )
    csv_logger = CSVLogger(save_dir=log_dir, name="logs")
<<<<<<< HEAD
    wandb_logger = WandbLogger(project=conf["wandb"]["project_name"], log_model=True) #log_model='all' cache gets full quite fast
=======
    wandb_logger = WandbLogger(
        project="vanilla-model-sweep-runs", log_model=True
    )  # log_model='all' cache gets full quite fast
>>>>>>> 988e72a4

    # task
    task = SemanticSegmentationTaskPlus(
        segmentation_model=conf["model"]["segmentation_model"],
        encoder_name=conf["model"]["backbone"],
        encoder_weights="imagenet" if conf["model"]["pretrained"] == "True" else "None",
        in_channels=int(conf["model"]["in_channels"]),
        num_classes=int(conf["model"]["num_classes"]),
        loss=conf["model"]["loss"],
        ignore_index=None,
        learning_rate=float(conf["model"]["learning_rate"]),
        learning_rate_schedule_patience=int(
            conf["model"]["learning_rate_schedule_patience"]
        ),
    )

    # trainer
    trainer = Trainer(
        callbacks=[checkpoint_callback, early_stopping_callback],
        logger=[csv_logger, wandb_logger],
        default_root_dir=log_dir,
        accelerator="gpu",
        max_epochs=int(conf["trainer"]["max_epochs"]),
        max_time=conf["trainer"]["max_time"],
        auto_lr_find=conf["trainer"]["auto_lr_find"] == "True",
        auto_scale_batch_size="binsearch"
        if (conf["trainer"]["auto_scale_batch_size"] == "True")
        else False,
    )

    trainer.fit(task, datamodule=data_module)

    trainer.test(model=task, datamodule=data_module)

    wandb.finish()<|MERGE_RESOLUTION|>--- conflicted
+++ resolved
@@ -95,7 +95,6 @@
         downsample.sampler(int(FACTOR))
 
 # sweep: hyperparameter tuning
-<<<<<<< HEAD
 project_name=conf["wandb"]["project_name"]
 if conf["experiment"]["sweep"] == "True":
     project_name="vanilla-model-sweep-runs"
@@ -120,18 +119,6 @@
    
     sweep_id = wandb.sweep(sweep=sweep_configuration, project=project_name)
     #wandb.agent(sweep_id=sweep_id)  # function= , count= ,
-=======
-"""
-Ignore for now, do this via CLI
-
-if conf["experiment"]["sweep"] == "True":
-    sweep_file = "conf_sweep.yaml"
-    with open(sweep_file, "r") as fp:
-        conf_sweep = yaml.safe_load(fp)
-    sweep_id = wandb.sweep(sweep=conf_sweep, project="vanilla-model-sweep-runs")
-    wandb.agent(sweep_id=sweep_id)  # function= , count= ,
-"""
->>>>>>> 988e72a4
 
 # if the imports throw OMP error #15, try $ conda install nomkl
 # or, as an unsafe quick fix like above, import os; os.environ['KMP_DUPLICATE_LIB_OK']='True';
@@ -461,7 +448,6 @@
 
 
 if __name__ == "__main__":
-<<<<<<< HEAD
     
       
     wandb.init(config=conf["model"], entity="dsl-ethz-restor", project=conf["wandb"]["project_name"])
@@ -469,10 +455,6 @@
         wandb.agent(sweep_id=sweep_id,count=5)
         wandb.log(sweep_configuration)
       
-=======
-
-    wandb.init(entity="dsl-ethz-restor", project="vanilla-model-sweep-runs")
-
     if args.segmentation_model is not None:
         conf["model"]["segmentation_model"] = args.segmentation_model
 
@@ -482,7 +464,6 @@
     if args.backbone is not None:
         conf["model"]["backbone"] = args.backbone
 
->>>>>>> 988e72a4
     # load data
     data_module = TreeDataModule(conf)
 
@@ -500,13 +481,7 @@
         monitor="val_loss", min_delta=0.00, patience=10
     )
     csv_logger = CSVLogger(save_dir=log_dir, name="logs")
-<<<<<<< HEAD
     wandb_logger = WandbLogger(project=conf["wandb"]["project_name"], log_model=True) #log_model='all' cache gets full quite fast
-=======
-    wandb_logger = WandbLogger(
-        project="vanilla-model-sweep-runs", log_model=True
-    )  # log_model='all' cache gets full quite fast
->>>>>>> 988e72a4
 
     # task
     task = SemanticSegmentationTaskPlus(
